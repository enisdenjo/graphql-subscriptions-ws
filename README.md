<div align="center">
  <br />

![GraphQLOverWebSocket](https://user-images.githubusercontent.com/25294569/94527042-172dba00-023f-11eb-944b-88c0bd58a8d2.gif)

  <h6>Coherent, zero-dependency, lazy, simple, <a href="PROTOCOL.md">GraphQL over WebSocket Protocol</a> compliant server and client.</h6>

[![Continuous integration](https://github.com/enisdenjo/graphql-ws/workflows/Continuous%20integration/badge.svg)](https://github.com/enisdenjo/graphql-ws/actions?query=workflow%3A%22Continuous+integration%22) [![graphql-ws](https://img.shields.io/npm/v/graphql-ws.svg?label=graphql-ws&logo=npm)](https://www.npmjs.com/package/graphql-ws)

  <br />
</div>

## Getting started

#### Install

```shell
$ yarn add graphql-ws
```

#### Create a GraphQL schema

```ts
import { buildSchema } from 'graphql';

// Construct a schema, using GraphQL schema language
const schema = buildSchema(`
  type Query {
    hello: String
  }
  type Subscription {
    greetings: String
  }
`);

// The roots provide resolvers for each GraphQL operation
const roots = {
  query: {
    hello: () => 'Hello World!',
  },
  subscription: {
    greetings: function* sayHiIn5Languages() {
      for (const hi of ['Hi', 'Bonjour', 'Hola', 'Ciao', 'Zdravo']) {
        yield { greetings: hi };
      }
    },
  },
};
```

#### Start the server

```ts
import https from 'https';
import ws from 'ws'; // yarn add ws
import { useServer } from 'graphql-ws/lib/use/ws';

const server = https.createServer(function weServeSocketsOnly(_, res) {
  res.writeHead(404);
  res.end();
});

const wsServer = new ws.Server({
  server,
  path: '/graphql',
});

useServer(
  // from the previous step
  { schema, roots },
  wsServer,
);

server.listen(443);
```

#### Use the client

```ts
import { createClient } from 'graphql-ws';

const client = createClient({
  url: 'wss://welcomer.com/graphql',
});

// query
(async () => {
  const result = await new Promise((resolve, reject) => {
    let result;
    client.subscribe(
      {
        query: '{ hello }',
      },
      {
        next: (data) => (result = data),
        error: reject,
        complete: () => resolve(result),
      },
    );
  });

  expect(result).toEqual({ hello: 'Hello World!' });
})();

// subscription
(async () => {
  const onNext = () => {
    /* handle incoming values */
  };

  let unsubscribe = () => {
    /* complete the subscription */
  };

  await new Promise((resolve, reject) => {
    unsubscribe = client.subscribe(
      {
        query: 'subscription { greetings }',
      },
      {
        next: onNext,
        error: reject,
        complete: resolve,
      },
    );
  });

  expect(onNext).toBeCalledTimes(5); // we say "Hi" in 5 languages
})();
```

## Recipes

<details id="promise">
<summary><a href="#promise">🔗</a> Client usage with Promise</summary>

```ts
import { createClient, SubscribePayload } from 'graphql-ws';

const client = createClient({
  url: 'wss://hey.there/graphql',
});

async function execute<T>(payload: SubscribePayload) {
  return new Promise<T>((resolve, reject) => {
    let result: T;
    client.subscribe<T>(payload, {
      next: (data) => (result = data),
      error: reject,
      complete: () => resolve(result),
    });
  });
}

// use
(async () => {
  try {
    const result = await execute({
      query: '{ hello }',
    });
    // complete
    // next = result = { data: { hello: 'Hello World!' } }
  } catch (err) {
    // error
  }
})();
```

</details>

<details id="async-iterator">
<summary><a href="#async-iterator">🔗</a> Client usage with <a href="https://developer.mozilla.org/en-US/docs/Web/JavaScript/Reference/Global_Objects/Symbol/asyncIterator">AsyncIterator</a></summary>

```ts
import { createClient, SubscribePayload } from 'graphql-ws';

const client = createClient({
  url: 'wss://iterators.ftw/graphql',
});

function subscribe<T>(payload: SubscribePayload): AsyncIterableIterator<T> {
  let deferred: {
    resolve: (done: boolean) => void;
    reject: (err: unknown) => void;
  } | null = null;
  const pending: T[] = [];
  let throwMe: unknown = null,
    done = false;
  const dispose = client.subscribe<T>(payload, {
    next: (data) => {
      pending.push(data);
      deferred?.resolve(false);
    },
    error: (err) => {
      throwMe = err;
      deferred?.reject(throwMe);
    },
    complete: () => {
      done = true;
      deferred?.resolve(true);
    },
  });
  return {
    [Symbol.asyncIterator]() {
      return this;
    },
    async next() {
      if (done) return { done: true, value: undefined };
      if (throwMe) throw throwMe;
      if (pending.length) return { value: pending.shift()! };
      return (await new Promise<boolean>(
        (resolve, reject) => (deferred = { resolve, reject }),
      ))
        ? { done: true, value: undefined }
        : { value: pending.shift()! };
    },
    async return() {
      dispose();
      return { done: true, value: undefined };
    },
  };
}

(async () => {
  const subscription = subscribe({
    query: 'subscription { greetings }',
  });
  // subscription.return() to dispose

  for await (const result of subscription) {
    // next = result = { data: { greetings: 5x } }
  }
  // complete
})();
```

</details>

<details id="observable">
<summary><a href="#observable">🔗</a> Client usage with <a href="https://github.com/tc39/proposal-observable">Observable</a></summary>

```ts
import { Observable } from 'relay-runtime';
// or
import { Observable } from '@apollo/client';
// or
import { Observable } from 'rxjs';
// or
import Observable from 'zen-observable';
// or any other lib which implements Observables as per the ECMAScript proposal: https://github.com/tc39/proposal-observable

const client = createClient({
  url: 'wss://graphql.loves/observables',
});

function toObservable(operation) {
  return new Observable((observer) =>
    client.subscribe(operation, {
      next: (data) => observer.next(data),
      error: (err) => observer.error(err),
      complete: () => observer.complete(),
    }),
  );
}

const observable = toObservable({ query: `subscription { ping }` });

const subscription = observable.subscribe({
  next: (data) => {
    expect(data).toBe({ data: { ping: 'pong' } });
  },
});

// ⏱

subscription.unsubscribe();
```

</details>

<details id="relay">
<summary><a href="#relay">🔗</a> Client usage with <a href="https://relay.dev">Relay</a></summary>

```ts
import { GraphQLError } from 'graphql';
import {
  Network,
  Observable,
  RequestParameters,
  Variables,
} from 'relay-runtime';
import { createClient } from 'graphql-ws';

const subscriptionsClient = createClient({
  url: 'wss://i.love/graphql',
  connectionParams: () => {
    const session = getSession();
    if (!session) {
      return {};
    }
    return {
      Authorization: `Bearer ${session.token}`,
    };
  },
});

// yes, both fetch AND subscribe handled in one implementation
function fetchOrSubscribe(operation: RequestParameters, variables: Variables) {
  return Observable.create((sink) => {
    if (!operation.text) {
      return sink.error(new Error('Operation text cannot be empty'));
    }
    return subscriptionsClient.subscribe(
      {
        operationName: operation.name,
        query: operation.text,
        variables,
      },
      {
        ...sink,
        error: (err) => {
          if (err instanceof Error) {
            return sink.error(err);
          }

          if (err instanceof CloseEvent) {
            return sink.error(
              // reason will be available on clean closes
              new Error(
                `Socket closed with event ${err.code} ${err.reason || ''}`,
              ),
            );
          }

          return sink.error(
            new Error(
              (err as GraphQLError[]).map(({ message }) => message).join(', '),
            ),
          );
        },
      },
    );
  });
}

export const network = Network.create(fetchOrSubscribe, fetchOrSubscribe);
```

</details>

<details id="urql">
<summary><a href="#urql">🔗</a> Client usage with <a href="https://formidable.com/open-source/urql/">urql</a></summary>

```ts
import { createClient, defaultExchanges, subscriptionExchange } from 'urql';
import { createClient as createWSClient } from 'graphql-ws';

const wsClient = createWSClient({
  url: 'wss://its.urql/graphql',
});

const client = createClient({
  url: '/graphql',
  exchanges: [
    ...defaultExchanges,
    subscriptionExchange({
      forwardSubscription(operation) {
        return {
          subscribe: (sink) => {
            const dispose = wsClient.subscribe(operation, sink);
            return {
              unsubscribe: dispose,
            };
          },
        };
      },
    }),
  ],
});
```

</details>

<details id="apollo-client">
<summary><a href="#apollo-client">🔗</a> Client usage with <a href="https://www.apollographql.com">Apollo</a></summary>

```typescript
import { ApolloLink, Operation, FetchResult, Observable } from '@apollo/client';
import { print, GraphQLError } from 'graphql';
import { createClient, ClientOptions, Client } from 'graphql-ws';

class WebSocketLink extends ApolloLink {
  private client: Client;

  constructor(options: ClientOptions) {
    super();
    this.client = createClient(options);
  }

  public request(operation: Operation): Observable<FetchResult> {
    return new Observable((sink) => {
      return this.client.subscribe<FetchResult>(
        { ...operation, query: print(operation.query) },
        {
          next: sink.next.bind(sink),
          complete: sink.complete.bind(sink),
          error: (err) => {
            if (err instanceof Error) {
              return sink.error(err);
            }

            if (err instanceof CloseEvent) {
              return sink.error(
                // reason will be available on clean closes
                new Error(
                  `Socket closed with event ${err.code} ${err.reason || ''}`,
                ),
              );
            }

            return sink.error(
              new Error(
                (err as GraphQLError[])
                  .map(({ message }) => message)
                  .join(', '),
              ),
            );
          },
        },
      );
    });
  }
}

const link = new WebSocketLink({
  url: 'wss://where.is/graphql',
  connectionParams: () => {
    const session = getSession();
    if (!session) {
      return {};
    }
    return {
      Authorization: `Bearer ${session.token}`,
    };
  },
});
```

</details>

<details id="retry-strategy">
<summary><a href="#retry-strategy">🔗</a> Client usage with custom retry timeout strategy</summary>

```typescript
import { createClient } from 'graphql-ws';
import { waitForHealthy } from './my-servers';

const url = 'wss://i.want.retry/control/graphql';

const client = createClient({
  url,
  retryWait: async function waitForServerHealthyBeforeRetry() {
    // if you have a server healthcheck, you can wait for it to become
    // healthy before retrying after an abrupt disconnect (most commonly a restart)
    await waitForHealthy(url);

    // after the server becomes ready, wait for a second + random 1-4s timeout
    // (avoid DDoSing yourself) and try connecting again
    await new Promise((resolve) =>
      setTimeout(resolve, 1000 + Math.random() * 3000),
    );
  },
});
```

</details>

<details id="graceful-restart">
<summary><a href="#graceful-restart">🔗</a> Client usage with graceful restart</summary>

```typescript
import { createClient, Client } from 'graphql-ws';
import { giveMeAFreshToken } from './token-giver';

let restartRequestedBeforeConnected = false;
let gracefullyRestart = () => {
  restartRequestedBeforeConnected = true;
};

const client = createClient({
  url: 'wss://graceful.restart/is/a/non-fatal/close-code',
  connectionParams: async () => {
    const token = await giveMeAFreshToken();
    return { token };
  },
  on: {
    connected: (socket) => {
      gracefullyRestart = () => {
        if (socket.readyState === WebSocket.OPEN) {
          socket.close(4205, 'Client Restart');
        }
      };

      // just in case you were eager to restart
      if (restartRequestedBeforeConnected) {
        restartRequestedBeforeConnected = false;
        gracefullyRestart();
      }
    },
  },
});

// all subscriptions through `client.subscribe` will resubscribe on graceful restarts
```

</details>

<details id="browser">
<summary><a href="#browser">🔗</a> Client usage in browser</summary>

```html
<!DOCTYPE html>
<html>
  <head>
    <meta charset="utf-8" />
    <title>GraphQL over WebSocket</title>
    <script
      type="text/javascript"
      src="https://unpkg.com/graphql-ws/umd/graphql-ws.min.js"
    ></script>
  </head>
  <body>
    <script type="text/javascript">
      const client = graphqlWs.createClient({
        url: 'wss://umdfor.the/win/graphql',
      });

      // consider other recipes for usage inspiration
    </script>
  </body>
</html>
```

</details>

<details id="node-client">
<summary><a href="#node-client">🔗</a> Client usage in Node</summary>

```ts
const ws = require('ws'); // yarn add ws
const Crypto = require('crypto');
const { createClient } = require('graphql-ws');

const client = createClient({
  url: 'wss://no.browser/graphql',
  webSocketImpl: ws,
  /**
   * Generates a v4 UUID to be used as the ID.
   * Reference: https://gist.github.com/jed/982883
   */
  generateID: () =>
    ([1e7] + -1e3 + -4e3 + -8e3 + -1e11).replace(/[018]/g, (c) =>
      (c ^ (Crypto.randomBytes(1)[0] & (15 >> (c / 4)))).toString(16),
    ),
});

// consider other recipes for usage inspiration
```

</details>

<details id="ws">
<summary><a href="#ws">🔗</a> Server usage with <a href="https://github.com/websockets/ws">ws</a></summary>

```ts
// minimal version of `import { useServer } from 'graphql-ws/lib/use/ws';`

import ws from 'ws'; // yarn add ws
import { makeServer } from 'graphql-ws';
import { schema } from './my-graphql-schema';

// make
const server = makeServer({ schema });

// create websocket server
const wsServer = new ws.Server({
  port: 443,
  path: '/graphql',
});

// implement
wsServer.on('connection', (socket, request) => {
  // a new socket opened, let graphql-ws take over
  const closed = server.opened(
    {
      protocol: socket.protocol, // will be validated
      send: (data) =>
        new Promise((resolve, reject) => {
          socket.send(data, (err) => (err ? reject(err) : resolve()));
        }), // control your data flow by timing the promise resolve
      close: (code, reason) => socket.close(code, reason), // there are protocol standard closures
      onMessage: (cb) =>
        socket.on('message', async (event) => {
          try {
            // wait for the the operation to complete
            // - if init message, waits for connect
            // - if query/mutation, waits for result
            // - if subscription, waits for complete
            await cb(event.toString());
          } catch (err) {
            // all errors that could be thrown during the
            // execution of operations will be caught here
            socket.close(1011, err.message);
          }
        }),
    },
    // pass values to the `extra` field in the context
    { socket, request },
  );

  // notify server that the socket closed
  socket.once('close', (code, reason) => closed(code, reason));
});
```

</details>

<details id="ws-auth-handling">
<summary><a href="#ws-auth-handling">🔗</a> Server usage with <a href="https://github.com/websockets/ws">ws</a> and custom auth handling</summary>

```ts
// check extended implementation at `{ useServer } from 'graphql-ws/lib/use/ws'`

import http from 'http';
import ws from 'ws'; // yarn add ws
import { makeServer } from 'graphql-ws';
import { schema } from './my-graphql-schema';
import { validate } from './my-auth';

// extra in the context
interface Extra {
  readonly request: http.IncomingMessage;
}

// your custom auth
class Forbidden extends Error {}
function handleAuth(request: http.IncomingMessage) {
  // do your auth on every subscription connect
  const good = validate(request.headers['authorization']);
  // or const { iDontApprove } = session(request.cookies);
  if (!good) {
    // throw a custom error to be handled
    throw new Forbidden(':(');
  }
}

// make graphql server
const gqlServer = makeServer<Extra>({
  schema,
  onConnect: async (ctx) => {
    // do your auth on every connect
    await handleAuth(ctx.extra.request);
  },
  onSubscribe: async (ctx) => {
    // or maybe on every subscribe
    await handleAuth(ctx.extra.request);
  },
  onNext: async (ctx) => {
    // haha why not on every result emission?
    await handleAuth(ctx.extra.request);
  },
});

// create websocket server
const wsServer = new ws.Server({
  port: 443,
  path: '/graphql',
});

// implement
wsServer.on('connection', (socket, request) => {
  // you may even reject the connection without ever reaching the lib
  // return socket.close(4403, 'Forbidden');

  // pass the connection to graphql-ws
  const closed = gqlServer.opened(
    {
      protocol: socket.protocol, // will be validated
      send: (data) =>
        new Promise((resolve, reject) => {
          // control your data flow by timing the promise resolve
          socket.send(data, (err) => (err ? reject(err) : resolve()));
        }),
      close: (code, reason) => socket.close(code, reason), // for standard closures
      onMessage: (cb) => {
        socket.on('message', async (event) => {
          try {
            // wait for the the operation to complete
            // - if init message, waits for connect
            // - if query/mutation, waits for result
            // - if subscription, waits for complete
            await cb(event.toString());
          } catch (err) {
            // all errors that could be thrown during the
            // execution of operations will be caught here
            if (err instanceof Forbidden) {
              // your magic
            } else {
              socket.close(1011, err.message);
            }
          }
        });
      },
    },
    // pass request to the extra
    { request },
  );

  // notify server that the socket closed
  socket.once('close', (code, reason) => closed(code, reason));
});
```

</details>

<details id="express">
<summary><a href="#express">🔗</a> <a href="https://github.com/websockets/ws">ws</a> server usage with <a href="https://github.com/graphql/express-graphql">Express GraphQL</a></summary>

```typescript
import ws from 'ws'; // yarn add ws
import express from 'express';
import { graphqlHTTP } from 'express-graphql';
import { useServer } from 'graphql-ws/lib/use/ws';
import { schema } from './my-graphql-schema';

// create express and middleware
const app = express();
app.use('/graphql', graphqlHTTP({ schema }));

const server = app.listen(443, () => {
  // create and use the websocket server
  const wsServer = new ws.Server({
    server,
    path: '/graphql',
  });

  useServer({ schema }, wsServer);
});
```

</details>

<details id="apollo-server-express">
<summary><a href="#apollo-server-express">🔗</a> <a href="https://github.com/websockets/ws">ws</a> server usage with <a href="https://github.com/apollographql/apollo-server/tree/main/packages/apollo-server-express">Apollo Server Express</a></summary>

```typescript
import express from 'express';
import { ApolloServer } from 'apollo-server-express';
import ws from 'ws'; // yarn add ws
import { useServer } from 'graphql-ws/lib/use/ws';
import { schema } from './my-graphql-schema';

// create express
const app = express();

// create apollo server
const apolloServer = new ApolloServer({ schema });

// apply middleware
apolloServer.applyMiddleware({ app });

const server = app.listen(443, () => {
  // create and use the websocket server
  const wsServer = new ws.Server({
    server,
    path: '/graphql',
  });

  useServer({ schema }, wsServer);
});
```

</details>

<details id="ws-backwards-compat">
<summary><a href="#ws-backwards-compat">🔗</a> <a href="https://github.com/websockets/ws">ws</a> server usage with <a href="https://github.com/apollographql/subscriptions-transport-ws">subscriptions-transport-ws</a> backwards compatibility</summary>

```ts
import https from 'https';
import ws from 'ws'; // yarn add ws
import { execute, subscribe } from 'graphql';
import { GRAPHQL_TRANSPORT_WS_PROTOCOL } from 'graphql-ws';
import { useServer } from 'graphql-ws/lib/use/ws';
import { SubscriptionServer, GRAPHQL_WS } from 'subscriptions-transport-ws';
import { schema } from './my-graphql-schema';

// graphql-ws
const graphqlWs = new ws.Server({ noServer: true });
useServer({ schema }, graphqlWs);

// subscriptions-transport-ws
const subTransWs = new ws.Server({ noServer: true });
SubscriptionServer.create(
  {
    schema,
    execute,
    subscribe,
  },
  subTransWs,
);

// create https server
const server = https.createServer(function weServeSocketsOnly(_, res) {
  res.writeHead(404);
  res.end();
});

// listen for upgrades and delegate requests according to the WS subprotocol
server.on('upgrade', (req, socket, head) => {
  // extract websocket subprotocol from header
  const protocol = req.headers['sec-websocket-protocol'];
  const protocols = Array.isArray(protocol)
    ? protocol
    : protocol?.split(',').map((p) => p.trim());

  // decide which websocket server to use
  const wss =
    protocols?.includes(GRAPHQL_WS) && // subscriptions-transport-ws subprotocol
    !protocols.includes(GRAPHQL_TRANSPORT_WS_PROTOCOL) // graphql-ws subprotocol
      ? subTransWs
      : // graphql-ws will welcome its own subprotocol and
        // gracefully reject invalid ones. if the client supports
        // both transports, graphql-ws will prevail
        graphqlWs;
  wss.handleUpgrade(req, socket, head, (ws) => {
    wss.emit('connection', ws, req);
  });
});
```

</details>

<details id="logging">
<summary><a href="#logging">🔗</a> <a href="https://github.com/websockets/ws">ws</a> server usage with console logging</summary>

```typescript
import ws from 'ws'; // yarn add ws
import { useServer } from 'graphql-ws/lib/use/ws';
import { schema } from './my-graphql-schema';

const wsServer = new ws.Server({
  port: 443,
  path: '/graphql',
});

useServer(
  {
    schema,
    onConnect: (ctx) => {
      console.log('Connect', ctx);
    },
    onSubscribe: (ctx, msg) => {
      console.log('Subscribe', { ctx, msg });
    },
    onNext: (ctx, msg, args, result) => {
      console.debug('Next', { ctx, msg, args, result });
    },
    onError: (ctx, msg, errors) => {
      console.error('Error', { ctx, msg, errors });
    },
    onComplete: (ctx, msg) => {
      console.log('Complete', { ctx, msg });
    },
  },
  wsServer,
);
```

</details>

<details id="multi-ws">
<summary><a href="#multi-ws">🔗</a> <a href="https://github.com/websockets/ws">ws</a> server usage on a multi WebSocket server</summary>

```typescript
import https from 'https';
import ws from 'ws'; // yarn add ws
import url from 'url';
import { createClient } from 'graphql-ws';
import { useServer } from 'graphql-ws/lib/use/ws';
import { schema } from './my-graphql-schema';

const server = https.createServer(function weServeSocketsOnly(_, res) {
  res.writeHead(404);
  res.end();
});

/**
 * Two websocket servers on different paths:
 * - `/wave` sends out waves
 * - `/graphql` serves graphql
 */
const waveWS = new ws.Server({ noServer: true });
const graphqlWS = new ws.Server({ noServer: true });

// delegate upgrade requests to relevant destinations
server.on('upgrade', (request, socket, head) => {
  const pathname = url.parse(request.url).pathname;

  if (pathname === '/wave') {
    return waveWS.handleUpgrade(request, socket, head, (client) => {
      waveWS.emit('connection', client, request);
    });
  }

  if (pathname === '/graphql') {
    return graphqlWS.handleUpgrade(request, socket, head, (client) => {
      graphqlWS.emit('connection', client, request);
    });
  }

  return socket.destroy();
});

// wave on connect
waveWS.on('connection', (socket) => {
  socket.send('🌊');
});

// serve graphql
useServer({ schema }, graphqlWS);

server.listen(443);
```

</details>

<details id="context">
<summary><a href="#context">🔗</a> <a href="https://github.com/websockets/ws">ws</a> server usage with custom context value</summary>

```typescript
import ws from 'ws'; // yarn add ws
import { useServer } from 'graphql-ws/lib/use/ws';
import { schema, roots, getDynamicContext } from './my-graphql';

const wsServer = new ws.Server({
  port: 443,
  path: '/graphql',
});

useServer(
  {
    context: (ctx, msg, args) => {
      return getDynamicContext(ctx, msg, args);
    }, // or static context by supplying the value direcly
    schema,
    roots,
  },
  wsServer,
);
```

</details>

<details id="dynamic-schema">
<summary><a href="#dynamic-schema">🔗</a> <a href="https://github.com/websockets/ws">ws</a> server usage with dynamic schema</summary>

```typescript
import ws from 'ws'; // yarn add ws
import { useServer } from 'graphql-ws/lib/use/ws';
import { schema, checkIsAdmin, getDebugSchema } from './my-graphql';

const wsServer = new ws.Server({
  port: 443,
  path: '/graphql',
});

useServer(
  {
    schema: async (ctx, msg, executionArgsWithoutSchema) => {
      // will be called on every subscribe request
      // allowing you to dynamically supply the schema
      // using the depending on the provided arguments.
      // throwing an error here closes the socket with
      // the `Error` message in the close event reason
      const isAdmin = await checkIsAdmin(ctx.request);
      if (isAdmin) return getDebugSchema(ctx, msg, executionArgsWithoutSchema);
      return schema;
    },
  },
  wsServer,
);
```

</details>

<details id="custom-validation">
<summary><a href="#custom-validation">🔗</a> <a href="https://github.com/websockets/ws">ws</a> server usage with custom validation</summary>

```typescript
import ws from 'ws'; // yarn add ws
import { useServer } from 'graphql-ws/lib/use/ws';
import { validate } from 'graphql';
import { schema, myValidationRules } from './my-graphql';

const wsServer = new ws.Server({
  port: 443,
  path: '/graphql',
});

useServer(
  {
    validate: (schema, document) =>
      validate(schema, document, myValidationRules),
  },
  wsServer,
);
```

</details>

<details id="custom-exec">
<summary><a href="#custom-exec">🔗</a> <a href="https://github.com/websockets/ws">ws</a> server usage with custom execution arguments</summary>

```typescript
import { parse, validate } from 'graphql';
import ws from 'ws'; // yarn add ws
import { useServer } from 'graphql-ws/lib/use/ws';
import { schema, myValidationRules } from './my-graphql';

const wsServer = new ws.Server({
  port: 443,
  path: '/graphql',
});

useServer(
  {
    onSubscribe: (ctx, msg) => {
      const args = {
        schema,
        operationName: msg.payload.operationName,
        document: parse(msg.payload.query),
        variableValues: msg.payload.variables,
      };

      // dont forget to validate when returning custom execution args!
      const errors = validate(args.schema, args.document, myValidationRules);
      if (errors.length > 0) {
        return errors; // return `GraphQLError[]` to send `ErrorMessage` and stop subscription
      }

      return args;
    },
  },
  wsServer,
);
```

</details>

<details id="only-subscriptions">
<summary><a href="#only-subscriptions">🔗</a> <a href="https://github.com/websockets/ws">ws</a> server usage accepting only subscription operations</summary>

```typescript
import { parse, validate, getOperationAST, GraphQLError } from 'graphql';
import ws from 'ws'; // yarn add ws
import { useServer } from 'graphql-ws/lib/use/ws';
import { schema } from './my-graphql';

const wsServer = new ws.Server({
  port: 443,
  path: '/graphql',
});

useServer(
  {
    onSubscribe: (_ctx, msg) => {
      // construct the execution arguments
      const args = {
        schema,
        operationName: msg.payload.operationName,
        document: parse(msg.payload.query),
        variableValues: msg.payload.variables,
      };

      const operationAST = getOperationAST(args.document, args.operationName);
      if (!operationAST) {
        // returning `GraphQLError[]` sends an `ErrorMessage` and stops the subscription
        return [new GraphQLError('Unable to identify operation')];
      }

      // handle mutation and query requests
      if (operationAST.operation !== 'subscription') {
        // returning `GraphQLError[]` sends an `ErrorMessage` and stops the subscription
        return [new GraphQLError('Only subscription operations are supported')];

        // or if you want to be strict and terminate the connection on illegal operations
        throw new Error('Only subscription operations are supported');
      }

      // dont forget to validate
      const errors = validate(args.schema, args.document);
      if (errors.length > 0) {
        // returning `GraphQLError[]` sends an `ErrorMessage` and stops the subscription
        return errors;
      }

      // ready execution arguments
      return args;
    },
  },
  wsServer,
);
```

</details>

<details id="persisted">
<summary><a href="#persisted">🔗</a> <a href="https://github.com/websockets/ws">ws</a> server and client usage with persisted queries</summary>

```typescript
// 🛸 server

import { parse } from 'graphql';
import ws from 'ws'; // yarn add ws
import { useServer } from 'graphql-ws/lib/use/ws';
import { schema } from './my-graphql-schema';

// a unique GraphQL execution ID used for representing
// a query in the persisted queries store. when subscribing
// you should use the `SubscriptionPayload.query` to transmit the id
type QueryID = string;

const queriesStore: Record<QueryID, ExecutionArgs> = {
  iWantTheGreetings: {
    schema, // you may even provide different schemas in the queries store
    document: parse('subscription Greetings { greetings }'),
  },
};

const wsServer = new ws.Server({
  port: 443,
  path: '/graphql',
});

useServer(
  {
    onSubscribe: (_ctx, msg) => {
      const query = queriesStore[msg.payload.query];
      if (!query) {
        // for extra security you only allow the queries from the store
        throw new Error('404: Query Not Found');
      }
      return {
        ...query,
        variableValues: msg.payload.variables, // use the variables from the client
      };
    },
  },
  wsServer,
);
```

```typescript
// 📺 client

import { createClient } from 'graphql-ws';

const client = createClient({
  url: 'wss://persisted.graphql/queries',
});

(async () => {
  const onNext = () => {
    /**/
  };

  await new Promise((resolve, reject) => {
    client.subscribe(
      {
        query: 'iWantTheGreetings',
      },
      {
        next: onNext,
        error: reject,
        complete: resolve,
      },
    );
  });

  expect(onNext).toBeCalledTimes(5); // greetings in 5 languages
})();
```

</details>

<<<<<<< HEAD
<details id="uws">
<summary><a href="#uws">🔗</a> Server usage with <a href="https://github.com/uNetworking/uWebSockets.js">uWebSockets.js</a></summary>

```ts
import uws from 'uWebSockets.js'; // yarn add uWebSockets.js@uNetworking/uWebSockets.js#v18.12.0
import { useServer } from 'graphql-ws/lib/use/uws'
import { execute, subscribe } from 'graphql';
import { schema } from 'my-graphql-schema';

const app = uws.App();

useServer(
  {
    schema,
    execute,
    subscribe
  },
  {
    app,
    path: '/*',
    config: {
      maxBackpressure: 1024,
      maxPayloadLength: 512,
      compression: uws.DEDICATED_COMPRESSOR_4KB // See https://github.com/uNetworking/uWebSockets.js/discussions/418#discussioncomment-230712
    }
  }
);

app.listen(3000, (listenSocket) => {
  if (listenSocket) {
    console.log('Listening to port 3000');
  }
});
=======
<details id="ping-from-client">
<summary><a href="#ping-from-client">🔗</a> <a href="https://github.com/websockets/ws">ws</a> server and client with client to server pings and latency</summary>

```typescript
// 🛸 server

import {
  GraphQLSchema,
  GraphQLObjectType,
  GraphQLNonNull,
  GraphQLString,
} from 'graphql';
import ws from 'ws'; // yarn add ws
import { useServer } from 'graphql-ws/lib/use/ws';
import { schema } from './my-graphql-schema';

// a custom graphql schema that holds just the ping query.
// used exclusively when the client sends a ping to the server.
// if you want to send/receive more details, simply adjust the pinger schema.
const pinger = new GraphQLSchema({
  query: new GraphQLObjectType({
    name: 'Query',
    fields: {
      ping: {
        type: new GraphQLNonNull(GraphQLString),
        resolve: () => 'pong',
      },
    },
  }),
});

const wsServer = new WebSocket.Server({
  port: 443,
  path: '/graphql',
});

useServer(
  {
    schema: (_ctx, msg) => {
      if (msg.payload.query === '{ ping }') return pinger;
      return schema;
    },
  },
  wsServer,
);
```

```typescript
// 📺 client

import { createClient } from 'graphql-ws';

let connection: WebSocket | undefined;
const client = createClient({
  url: 'wss://client.can/send-pings/too',
  on: {
    connected: (socket) => (connection = socket as WebSocket),
    closed: () => (connection = undefined),
  },
});

async function ping() {
  // record the ping sent at moment for calculating latency
  const pinged = Date.now();

  // if the client went offline or the server is unresponsive
  // close the active WebSocket connection as soon as the pong
  // wait timeout expires and have the client silently reconnect.
  // there is no need to dispose of the subscription since it
  // will eventually settle because either:
  // - the client reconnected and a new pong is received
  // - the retry attempts were exceeded and the close is reported
  // because if this, the latency accounts for retry waits too.
  // if you do not want this, simply dispose of the ping subscription
  // as soon as the pong timeout is exceeded
  const pongTimeout = setTimeout(
    () => connection?.close(4408, 'Pong Timeout'),
    2000, // expect a pong within 2 seconds of the ping
  );

  // wait for the pong. the promise is guaranteed to settle
  await new Promise<void>((resolve, reject) => {
    client.subscribe<{ data: { ping: string } }>(
      { query: '{ ping }' },
      {
        next: () => {
          /* not interested in the pong */
        },
        error: reject,
        complete: resolve,
      },
    );
    // whatever happens to the promise, clear the pong timeout
  }).finally(() => clearTimeout(pongTimeout));

  // record when pong has been received
  const ponged = Date.now();

  // how long it took for the pong to arrive after sending the ping
  return ponged - pinged;
}

// keep pinging until a fatal problem occurs
(async () => {
  for (;;) {
    const latency = await ping();

    // or send to your favourite logger - the user
    console.info('GraphQL WebSocket connection latency', latency);

    // ping every 3 seconds
    await new Promise((resolve) => setTimeout(resolve, 3000));
  }
})();
>>>>>>> c0b171e6
```

</details>

## [Documentation](docs/)

Check the [docs folder](docs/) out for [TypeDoc](https://typedoc.org) generated documentation.

## [How does it work?](PROTOCOL.md)

Read about the exact transport intricacies used by the library in the [GraphQL over WebSocket Protocol document](PROTOCOL.md).

## [Want to help?](CONTRIBUTING.md)

File a bug, contribute with code, or improve documentation? Read up on our guidelines for [contributing](CONTRIBUTING.md) and drive development with `yarn test --watch` away!<|MERGE_RESOLUTION|>--- conflicted
+++ resolved
@@ -1193,41 +1193,6 @@
 
 </details>
 
-<<<<<<< HEAD
-<details id="uws">
-<summary><a href="#uws">🔗</a> Server usage with <a href="https://github.com/uNetworking/uWebSockets.js">uWebSockets.js</a></summary>
-
-```ts
-import uws from 'uWebSockets.js'; // yarn add uWebSockets.js@uNetworking/uWebSockets.js#v18.12.0
-import { useServer } from 'graphql-ws/lib/use/uws'
-import { execute, subscribe } from 'graphql';
-import { schema } from 'my-graphql-schema';
-
-const app = uws.App();
-
-useServer(
-  {
-    schema,
-    execute,
-    subscribe
-  },
-  {
-    app,
-    path: '/*',
-    config: {
-      maxBackpressure: 1024,
-      maxPayloadLength: 512,
-      compression: uws.DEDICATED_COMPRESSOR_4KB // See https://github.com/uNetworking/uWebSockets.js/discussions/418#discussioncomment-230712
-    }
-  }
-);
-
-app.listen(3000, (listenSocket) => {
-  if (listenSocket) {
-    console.log('Listening to port 3000');
-  }
-});
-=======
 <details id="ping-from-client">
 <summary><a href="#ping-from-client">🔗</a> <a href="https://github.com/websockets/ws">ws</a> server and client with client to server pings and latency</summary>
 
@@ -1342,7 +1307,43 @@
     await new Promise((resolve) => setTimeout(resolve, 3000));
   }
 })();
->>>>>>> c0b171e6
+```
+
+</details>
+
+<details id="uws">
+<summary><a href="#uws">🔗</a> Server usage with <a href="https://github.com/uNetworking/uWebSockets.js">uWebSockets.js</a></summary>
+
+```ts
+import uws from 'uWebSockets.js'; // yarn add uWebSockets.js@uNetworking/uWebSockets.js#v18.12.0
+import { useServer } from 'graphql-ws/lib/use/uws';
+import { execute, subscribe } from 'graphql';
+import { schema } from './my-graphql-schema';
+
+const app = uws.App();
+
+useServer(
+  {
+    schema,
+    execute,
+    subscribe,
+  },
+  {
+    app,
+    path: '/*',
+    config: {
+      maxBackpressure: 1024,
+      maxPayloadLength: 512,
+      compression: uws.DEDICATED_COMPRESSOR_4KB, // See https://github.com/uNetworking/uWebSockets.js/discussions/418#discussioncomment-230712
+    },
+  },
+);
+
+app.listen(443, (listenSocket) => {
+  if (listenSocket) {
+    console.log('Listening to port 443');
+  }
+});
 ```
 
 </details>
