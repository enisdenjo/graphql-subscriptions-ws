import {
  GraphQLSchema,
  GraphQLObjectType,
  GraphQLString,
  execute,
  subscribe,
  GraphQLNonNull,
} from 'graphql';
import { EventEmitter } from 'events';
import WebSocket from 'ws';
import net from 'net';
import http from 'http';
<<<<<<< HEAD
import { ServerOptions } from '../../server';
import { createServer } from '../../use/ws';
=======
import { createServer, ServerOptions, Server, Context } from '../../server';
>>>>>>> 72f23fb4

// distinct server for each test; if you forget to dispose, the fixture wont
const leftovers: Dispose[] = [];
afterEach(async () => {
  while (leftovers.length > 0) {
    // if not disposed by test, cleanup
    // eslint-disable-next-line @typescript-eslint/no-non-null-assertion
    const dispose = leftovers.pop()!;
    await dispose();
  }
});

export interface TServer {
  url: string;
  clients: Set<WebSocket>;
  pong: (key?: string) => void;
  waitForClient: (
    test?: (client: WebSocket) => void,
    expire?: number,
  ) => Promise<void>;
  waitForConnect: (
    test?: (ctx: Context) => void,
    expire?: number,
  ) => Promise<void>;
  waitForOperation: (test?: () => void, expire?: number) => Promise<void>;
  waitForComplete: (test?: () => void, expire?: number) => Promise<void>;
  waitForClientClose: (test?: () => void, expire?: number) => Promise<void>;
  dispose: Dispose;
}

type Dispose = (beNice?: boolean) => Promise<void>;

// use for dispatching a `pong` to the `ping` subscription
const pendingPongs: Record<string, number | undefined> = {};
const pongListeners: Record<string, ((done: boolean) => void) | undefined> = {};
function pong(key = 'global'): void {
  if (pongListeners[key]) {
    pongListeners[key]?.(false);
  } else {
    const pending = pendingPongs[key];
    pendingPongs[key] = pending ? pending + 1 : 1;
  }
}

export const schema = new GraphQLSchema({
  query: new GraphQLObjectType({
    name: 'Query',
    fields: {
      getValue: {
        type: new GraphQLNonNull(GraphQLString),
        resolve: () => 'value',
      },
    },
  }),
  subscription: new GraphQLObjectType({
    name: 'Subscription',
    fields: {
      greetings: {
        type: new GraphQLNonNull(GraphQLString),
        subscribe: async function* () {
          for (const hi of ['Hi', 'Bonjour', 'Hola', 'Ciao', 'Zdravo']) {
            yield { greetings: hi };
          }
        },
      },
      ping: {
        type: new GraphQLNonNull(GraphQLString),
        args: {
          key: {
            type: GraphQLString,
          },
        },
        subscribe: function (_src, args) {
          const key = args.key ? args.key : 'global';
          return {
            [Symbol.asyncIterator]() {
              return this;
            },
            async next() {
              if ((pendingPongs[key] ?? 0) > 0) {
                // eslint-disable-next-line @typescript-eslint/no-non-null-assertion
                pendingPongs[key]!--;
                return { value: { ping: 'pong' } };
              }
              if (
                await new Promise((resolve) => (pongListeners[key] = resolve))
              ) {
                return { done: true };
              }
              return { value: { ping: 'pong' } };
            },
            async return() {
              pongListeners[key]?.(true);
              delete pongListeners[key];
              return { done: true };
            },
            async throw() {
              throw new Error('Ping no gusta');
            },
          };
        },
      },
    },
  }),
});

export async function startTServer(
  options: Partial<ServerOptions> = {},
  keepAlive?: number, // for ws tests sake
): Promise<TServer> {
  const path = '/simple';
  const emitter = new EventEmitter();

  // prepare http server
  const httpServer = http.createServer((_req, res) => {
    res.writeHead(404);
    res.end();
  });

  // http sockets to kick off on teardown
  const sockets = new Set<net.Socket>();
  httpServer.on('connection', (socket) => {
    sockets.add(socket);
    httpServer.once('close', () => sockets.delete(socket));
  });

  // create server and hook up for tracking operations
<<<<<<< HEAD
  let pendingOperations = 0;
  const ws = new WebSocket.Server({
    server: httpServer,
    path,
  });
=======
  const pendingConnections: Context[] = [];
  let pendingOperations = 0,
    pendingCompletes = 0;
>>>>>>> 72f23fb4
  const server = await createServer(
    {
      schema,
      execute,
      subscribe,
      ...options,
      onConnect: async (...args) => {
        pendingConnections.push(args[0]);
        const permitted = await options?.onConnect?.(...args);
        emitter.emit('conn');
        return permitted;
      },
      onOperation: async (ctx, msg, args, result) => {
        pendingOperations++;
        const maybeResult = await options?.onOperation?.(
          ctx,
          msg,
          args,
          result,
        );
        emitter.emit('operation');
        return maybeResult;
      },
      onComplete: async (...args) => {
        pendingCompletes++;
        await options?.onComplete?.(...args);
        emitter.emit('compl');
      },
    },
    ws,
    keepAlive,
  );

  // search for open port from the starting port
  let tried = 0;
  for (;;) {
    try {
      await new Promise((resolve, reject) => {
        httpServer.once('error', reject);
        httpServer.once('listening', resolve);
        try {
          httpServer.listen(0, resolve);
        } catch (err) {
          reject(err);
        }
      });
      break; // listening
    } catch (err) {
      if ('code' in err && err.code === 'EADDRINUSE') {
        tried++;
        if (tried > 10) {
          throw new Error(
            `Cant find open port, stopping search after ${tried} tries`,
          );
        }
        continue; // try another one if this port is in use
      } else {
        throw err; // throw all other errors immediately
      }
    }
  }

  // pending websocket clients
  let pendingCloses = 0;
  const pendingClients: WebSocket[] = [];
  ws.on('connection', (client) => {
    pendingClients.push(client);
    client.once('close', () => {
      pendingCloses++;
      emitter.emit('close');
    });
  });

  // disposes of all started servers
  const dispose: Dispose = (beNice) => {
    return new Promise((resolve, reject) => {
      if (!beNice) {
        for (const socket of sockets) {
          socket.destroy();
          sockets.delete(socket);
        }
      }
      const disposing = server.dispose() as Promise<void>;
      disposing.catch(reject).then(() => {
        httpServer.close(() => {
          leftovers.splice(leftovers.indexOf(dispose), 1);
          resolve();
        });
      });
    });
  };
  leftovers.push(dispose);

  const addr = httpServer.address();
  if (!addr || typeof addr !== 'object') {
    throw new Error(`Unexpected http server address ${addr}`);
  }

  return {
<<<<<<< HEAD
    url: `ws://localhost:${port}${path}`,
=======
    url: `ws://localhost:${addr.port}${path}`,
    server,
>>>>>>> 72f23fb4
    get clients() {
      return ws.clients;
    },
    pong,
    waitForClient(test, expire) {
      return new Promise((resolve) => {
        function done() {
          // the on connect listener below will be called before our listener, populating the queue
          // eslint-disable-next-line @typescript-eslint/no-non-null-assertion
          const client = pendingClients.shift()!;
          test?.(client);
          resolve();
        }
        if (pendingClients.length > 0) {
          return done();
        }
        ws.once('connection', done);
        if (expire) {
          setTimeout(() => {
            ws.off('connection', done); // expired
            resolve();
          }, expire);
        }
      });
    },
    waitForConnect(test, expire) {
      return new Promise((resolve) => {
        function done() {
          // the on connect listener below will be called before our listener, populating the queue
          // eslint-disable-next-line @typescript-eslint/no-non-null-assertion
          const ctx = pendingConnections.shift()!;
          test?.(ctx);
          resolve();
        }
        if (pendingConnections.length > 0) {
          return done();
        }
        emitter.once('conn', done);
        if (expire) {
          setTimeout(() => {
            emitter.off('conn', done); // expired
            resolve();
          }, expire);
        }
      });
    },
    waitForOperation(test, expire) {
      return new Promise((resolve) => {
        function done() {
          pendingOperations--;
          test?.();
          resolve();
        }
        if (pendingOperations > 0) {
          return done();
        }
        emitter.once('operation', done);
        if (expire) {
          setTimeout(() => {
            emitter.off('operation', done); // expired
            resolve();
          }, expire);
        }
      });
    },
    waitForComplete(test, expire) {
      return new Promise((resolve) => {
        function done() {
          pendingCompletes--;
          test?.();
          resolve();
        }
        if (pendingCompletes > 0) {
          return done();
        }
        emitter.once('compl', done);
        if (expire) {
          setTimeout(() => {
            emitter.off('compl', done); // expired
            resolve();
          }, expire);
        }
      });
    },
    waitForClientClose(test, expire) {
      return new Promise((resolve) => {
        function done() {
          pendingCloses--;
          test?.();
          resolve();
        }
        if (pendingCloses > 0) {
          return done();
        }
        emitter.once('close', done);
        if (expire) {
          setTimeout(() => {
            emitter.off('close', done); // expired
            resolve();
          }, expire);
        }
      });
    },
    dispose,
  };
}<|MERGE_RESOLUTION|>--- conflicted
+++ resolved
@@ -10,12 +10,8 @@
 import WebSocket from 'ws';
 import net from 'net';
 import http from 'http';
-<<<<<<< HEAD
-import { ServerOptions } from '../../server';
+import { ServerOptions, Context } from '../../server';
 import { createServer } from '../../use/ws';
-=======
-import { createServer, ServerOptions, Server, Context } from '../../server';
->>>>>>> 72f23fb4
 
 // distinct server for each test; if you forget to dispose, the fixture wont
 const leftovers: Dispose[] = [];
@@ -143,17 +139,13 @@
   });
 
   // create server and hook up for tracking operations
-<<<<<<< HEAD
-  let pendingOperations = 0;
+  const pendingConnections: Context[] = [];
+  let pendingOperations = 0,
+    pendingCompletes = 0;
   const ws = new WebSocket.Server({
     server: httpServer,
     path,
   });
-=======
-  const pendingConnections: Context[] = [];
-  let pendingOperations = 0,
-    pendingCompletes = 0;
->>>>>>> 72f23fb4
   const server = await createServer(
     {
       schema,
@@ -253,12 +245,7 @@
   }
 
   return {
-<<<<<<< HEAD
-    url: `ws://localhost:${port}${path}`,
-=======
     url: `ws://localhost:${addr.port}${path}`,
-    server,
->>>>>>> 72f23fb4
     get clients() {
       return ws.clients;
     },
