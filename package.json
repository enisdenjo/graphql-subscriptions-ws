--- conflicted
+++ resolved
@@ -83,39 +83,23 @@
     "@typescript-eslint/eslint-plugin": "^4.19.0",
     "@typescript-eslint/parser": "^4.19.0",
     "babel-jest": "^26.6.3",
-<<<<<<< HEAD
-    "eslint": "^7.15.0",
-    "eslint-config-prettier": "^7.0.0",
-    "eslint-plugin-prettier": "^3.2.0",
-    "get-port": "^5.1.1",
-    "graphql": "^15.4.0",
-=======
     "eslint": "^7.23.0",
     "eslint-config-prettier": "^8.1.0",
     "eslint-plugin-prettier": "^3.3.1",
+    "get-port": "^5.1.1",
     "glob": "^7.1.6",
     "graphql": "^15.5.0",
->>>>>>> c0b171e6
     "jest": "^26.6.3",
     "prettier": "^2.2.1",
     "replacestream": "^4.0.3",
     "rollup": "^2.43.1",
     "rollup-plugin-terser": "^7.0.2",
-<<<<<<< HEAD
-    "semantic-release": "^17.3.0",
-    "tslib": "^2.0.3",
-    "typedoc": "^0.19.2",
-    "typedoc-plugin-markdown": "^3.1.1",
-    "typescript": "^4.1.2",
-    "uWebSockets.js": "uNetworking/uWebSockets.js#v18.12.0",
-    "ws": "^7.4.1"
-=======
     "semantic-release": "^17.4.2",
     "tslib": "^2.1.0",
     "typedoc": "^0.20.34",
     "typedoc-plugin-markdown": "^3.6.0",
     "typescript": "^4.2.3",
+    "uWebSockets.js": "uNetworking/uWebSockets.js#v18.12.0",
     "ws": "^7.4.4"
->>>>>>> c0b171e6
   }
 }